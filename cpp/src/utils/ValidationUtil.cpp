--- conflicted
+++ resolved
@@ -22,12 +22,9 @@
 #include <arpa/inet.h>
 #include <cuda_runtime.h>
 #include <algorithm>
-<<<<<<< HEAD
 #include <cmath>
-=======
 #include <regex>
 #include <string>
->>>>>>> b61f9822
 
 namespace milvus {
 namespace server {
