--- conflicted
+++ resolved
@@ -314,11 +314,7 @@
 }
 
 Status
-<<<<<<< HEAD
-Config::CheckMetricConfigAutoBootup(const std::string &value) {
-=======
-Config::CheckMetricConfigEnableMonitor(const std::string& value) {
->>>>>>> 59314893
+Config::CheckMetricConfigEnableMonitor(const std::string &value) {
     if (!ValidationUtil::ValidateStringIsBool(value).ok()) {
         return Status(SERVER_INVALID_ARGUMENT, "Invalid metric config auto_bootup: " + value);
     }
@@ -759,15 +755,9 @@
 }
 
 Status
-<<<<<<< HEAD
-Config::GetServerConfigMode(std::string &value) {
-    value = GetServerConfigStrMode();
-    return CheckServerConfigMode(value);
-=======
-Config::GetServerConfigDeployMode(std::string& value) {
+Config::GetServerConfigDeployMode(std::string &value) {
     value = GetServerConfigStrDeployMode();
     return CheckServerConfigDeployMode(value);
->>>>>>> 59314893
 }
 
 Status
@@ -777,25 +767,14 @@
 }
 
 Status
-<<<<<<< HEAD
-Config::GetDBConfigPath(std::string &value) {
-    value = GetDBConfigStrPath();
-    return CheckDBConfigPath(value);
-}
-
-Status
-Config::GetDBConfigSlavePath(std::string &value) {
-    value = GetDBConfigStrSlavePath();
-=======
-Config::GetDBConfigPrimaryPath(std::string& value) {
+Config::GetDBConfigPrimaryPath(std::string &value) {
     value = GetDBConfigStrPrimaryPath();
     return CheckDBConfigPrimaryPath(value);
 }
 
 Status
-Config::GetDBConfigSecondaryPath(std::string& value) {
+Config::GetDBConfigSecondaryPath(std::string &value) {
     value = GetDBConfigStrSecondaryPath();
->>>>>>> 59314893
     return Status::OK();
 }
 
@@ -824,15 +803,9 @@
 }
 
 Status
-<<<<<<< HEAD
-Config::GetDBConfigBufferSize(int32_t &value) {
-    std::string str = GetDBConfigStrBufferSize();
-    Status s = CheckDBConfigBufferSize(str);
-=======
-Config::GetDBConfigInsertBufferSize(int32_t& value) {
+Config::GetDBConfigInsertBufferSize(int32_t &value) {
     std::string str = GetDBConfigStrInsertBufferSize();
     Status s = CheckDBConfigInsertBufferSize(str);
->>>>>>> 59314893
     if (!s.ok()) return s;
     value = std::stoi(str);
     return Status::OK();
@@ -848,15 +821,9 @@
 }
 
 Status
-<<<<<<< HEAD
-Config::GetMetricConfigAutoBootup(bool &value) {
-    std::string str = GetMetricConfigStrAutoBootup();
-    Status s = CheckMetricConfigPrometheusPort(str);
-=======
-Config::GetMetricConfigEnableMonitor(bool& value) {
+Config::GetMetricConfigEnableMonitor(bool &value) {
     std::string str = GetMetricConfigStrEnableMonitor();
     Status s = CheckMetricConfigEnableMonitor(str);
->>>>>>> 59314893
     if (!s.ok()) return s;
     std::transform(str.begin(), str.end(), str.begin(), ::tolower);
     value = (str == "true" || str == "on" || str == "yes" || str == "1");
@@ -971,13 +938,8 @@
 }
 
 Status
-<<<<<<< HEAD
-Config::SetServerConfigMode(const std::string &value) {
-    Status s = CheckServerConfigMode(value);
-=======
-Config::SetServerConfigDeployMode(const std::string& value) {
+Config::SetServerConfigDeployMode(const std::string &value) {
     Status s = CheckServerConfigDeployMode(value);
->>>>>>> 59314893
     if (!s.ok()) return s;
     SetConfigValueInMem(CONFIG_SERVER, CONFIG_SERVER_DEPLOY_MODE, value);
     return Status::OK();
@@ -993,26 +955,16 @@
 
 /* db config */
 Status
-<<<<<<< HEAD
-Config::SetDBConfigPath(const std::string &value) {
-    Status s = CheckDBConfigPath(value);
-=======
-Config::SetDBConfigPrimaryPath(const std::string& value) {
+Config::SetDBConfigPrimaryPath(const std::string &value) {
     Status s = CheckDBConfigPrimaryPath(value);
->>>>>>> 59314893
     if (!s.ok()) return s;
     SetConfigValueInMem(CONFIG_DB, CONFIG_DB_PRIMARY_PATH, value);
     return Status::OK();
 }
 
 Status
-<<<<<<< HEAD
-Config::SetDBConfigSlavePath(const std::string &value) {
-    Status s = CheckDBConfigSlavePath(value);
-=======
-Config::SetDBConfigSecondaryPath(const std::string& value) {
+Config::SetDBConfigSecondaryPath(const std::string &value) {
     Status s = CheckDBConfigSecondaryPath(value);
->>>>>>> 59314893
     if (!s.ok()) return s;
     SetConfigValueInMem(CONFIG_DB, CONFIG_DB_SECONDARY_PATH, value);
     return Status::OK();
@@ -1043,13 +995,8 @@
 }
 
 Status
-<<<<<<< HEAD
-Config::SetDBConfigBufferSize(const std::string &value) {
-    Status s = CheckDBConfigBufferSize(value);
-=======
-Config::SetDBConfigInsertBufferSize(const std::string& value) {
+Config::SetDBConfigInsertBufferSize(const std::string &value) {
     Status s = CheckDBConfigInsertBufferSize(value);
->>>>>>> 59314893
     if (!s.ok()) return s;
     SetConfigValueInMem(CONFIG_DB, CONFIG_DB_INSERT_BUFFER_SIZE, value);
     return Status::OK();
@@ -1065,13 +1012,8 @@
 
 /* metric config */
 Status
-<<<<<<< HEAD
-Config::SetMetricConfigAutoBootup(const std::string &value) {
-    Status s = CheckMetricConfigAutoBootup(value);
-=======
-Config::SetMetricConfigEnableMonitor(const std::string& value) {
+Config::SetMetricConfigEnableMonitor(const std::string &value) {
     Status s = CheckMetricConfigEnableMonitor(value);
->>>>>>> 59314893
     if (!s.ok()) return s;
     SetConfigValueInMem(CONFIG_DB, CONFIG_METRIC_ENABLE_MONITOR, value);
     return Status::OK();
@@ -1162,4 +1104,4 @@
 
 } // namespace server
 } // namespace milvus
-} // namespace zilliz+} // namespace zilliz
